{
  module L = Lexing

  type token = [%import: Parser.token] [@@deriving show]

  let set_filename lexbuf fname =
    lexbuf.L.lex_curr_p <-
      { lexbuf.L.lex_curr_p with L.pos_fname = fname }

  let illegal_character loc char =
    Error.error loc "illegal character '%c'" char

  let comment_begin = ref L.dummy_pos
}

let spaces = [' ' '\t']+
let digit = ['0'-'9']
<<<<<<< HEAD
let letters = ['a'-'z' 'A'-'Z']
let s = '"'(letters|digit|spaces)*'"'

=======
let integer = digit+
let exponent = ['e' 'E'] ['+' '-']? integer
let real = integer ('.' integer exponent? | exponent)
let id = ['a'-'z''A'-'Z']['0'-'9''a'-'z''A'-'Z''_']*
>>>>>>> 3620d64b

rule token = parse
  | spaces            { token lexbuf }
  | '\n'              { L.new_line lexbuf; token lexbuf }
  | "{#"              { comment_begin := L.lexeme_start_p lexbuf; read_comment 0 lexbuf }
  | '#' [^'\n']*      { token lexbuf }
  | real as lxm       { LITREAL (float_of_string lxm) }
  | integer as lxm    { LITINT (int_of_string lxm) }
  | "true"            { LITBOOL true }
  | "false"           { LITBOOL false }
<<<<<<< HEAD
  | s as lxm	        { LITSTRING lxm }
=======
  | "+"               { PLUS }
  | "-"               { MINUS }
  | "*"               { TIMES }
  | "/"               { DIV }
  | "%"               { MOD }
  | "^"               { POW }
  | "="               { EQ }
  | "<>"              { NE }
  | ">"               { GT }
  | ">="              { GE }
  | "<"               { LT }
  | "<="              { LE }
  | "&&"              { AND }
  | "||"              { OR }
  | ":="              { ASSIGN }
  | '('               { LPAREN }
  | ')'               { RPAREN }
  | ','               { COMMA }
  | ';'               { SEMI }
  | ':'               { COLON }
  | "break"           { BREAK }
  | "do"              { DO }
  | "else"            { ELSE }
  | "end"             { END }
  | "if"              { IF }
  | "in"              { IN }
  | "let"             { LET }
  | "then"            { THEN }
  | "var"             { VAR }
  | "while"           { WHILE }
  | id as lxm         { ID (Symbol.symbol lxm) }
>>>>>>> 3620d64b
  | eof               { EOF }
  | _                 { illegal_character (Location.curr_loc lexbuf) (L.lexeme_char lexbuf 0) }

and read_comment nested_count = parse
  | "{#"  { read_comment (nested_count+1) lexbuf }
  | "#}"  { if nested_count = 0 then
              token lexbuf
            else
              read_comment (nested_count-1) lexbuf
          }
  | '\n'  { L.new_line lexbuf; read_comment nested_count lexbuf }
  | eof   { Error.error (!comment_begin, L.lexeme_end_p lexbuf) "unterminated comment" }
  | _     { read_comment nested_count lexbuf }<|MERGE_RESOLUTION|>--- conflicted
+++ resolved
@@ -15,16 +15,10 @@
 
 let spaces = [' ' '\t']+
 let digit = ['0'-'9']
-<<<<<<< HEAD
-let letters = ['a'-'z' 'A'-'Z']
-let s = '"'(letters|digit|spaces)*'"'
-
-=======
 let integer = digit+
 let exponent = ['e' 'E'] ['+' '-']? integer
 let real = integer ('.' integer exponent? | exponent)
 let id = ['a'-'z''A'-'Z']['0'-'9''a'-'z''A'-'Z''_']*
->>>>>>> 3620d64b
 
 rule token = parse
   | spaces            { token lexbuf }
@@ -35,9 +29,6 @@
   | integer as lxm    { LITINT (int_of_string lxm) }
   | "true"            { LITBOOL true }
   | "false"           { LITBOOL false }
-<<<<<<< HEAD
-  | s as lxm	        { LITSTRING lxm }
-=======
   | "+"               { PLUS }
   | "-"               { MINUS }
   | "*"               { TIMES }
@@ -69,7 +60,6 @@
   | "var"             { VAR }
   | "while"           { WHILE }
   | id as lxm         { ID (Symbol.symbol lxm) }
->>>>>>> 3620d64b
   | eof               { EOF }
   | _                 { illegal_character (Location.curr_loc lexbuf) (L.lexeme_char lexbuf 0) }
 
