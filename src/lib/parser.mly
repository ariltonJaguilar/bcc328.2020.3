--- conflicted
+++ resolved
@@ -9,7 +9,6 @@
 %token <int>           LITINT
 %token <float>         LITREAL
 %token <Symbol.symbol> ID
-
 %token                 PLUS
 %token                 MINUS
 %token                 TIMES
@@ -78,14 +77,13 @@
 | l=exp OR r=exp                          {$loc, BinaryExp (l, Or, r)}
 | WHILE t=exp DO b=exp                    {$loc, WhileExp (t, b)}
 | BREAK                                   {$loc, BreakExp}
-<<<<<<< HEAD
+| f=ID LPAREN p=exp_list RPAREN			      {$loc, CallExp (f, p)} 
 | LPAREN es=exp_seq RPAREN                {$loc, ExpSeq es}
 
-exp_seq: es=separated_list(SEMI, exp)     {es}
-=======
-| f=ID LPAREN p=exp_list RPAREN			      {$loc, CallExp (f, p)} 
+(* semicolon separted sequence of expressions *)
+exp_seq:
+| es=separated_list(SEMI, exp)            {es}
 
 (* function call arguments *)
 exp_list: 
-| opt=separated_list(COMMA, e=exp {e})   {opt}
->>>>>>> 8d438e02
+| opt=separated_list(COMMA, exp)          {opt}